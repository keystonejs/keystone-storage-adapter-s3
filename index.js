/*
TODO
- Check whether files exist before uploading (will always overwrite as-is)
- Support multiple retry attempts if a file exists (see FS Adapter)
*/

// Mirroring keystone 4's support of node v6.
var fs = require('fs');
var pathlib = require('path');
var assign = require('object-assign');
var debug = require('debug')('keystone-s3');
var ensureCallback = require('keystone-storage-namefunctions/ensureCallback');
var nameFunctions = require('keystone-storage-namefunctions');
var S3 = require('aws-sdk/clients/s3');

var DEFAULT_OPTIONS = {
	key: process.env.S3_KEY,
	secret: process.env.S3_SECRET,
	bucket: process.env.S3_BUCKET,
	region: process.env.S3_REGION || 'us-east-1',
	path: '/',
	generateFilename: nameFunctions.randomFilename,
	uploadParams: {},
};

function ensureLeadingSlash (filename) {
	return filename[0] !== '/' ? '/' + filename : filename;
}

function removeLeadingSlash (filename) {
	return filename[0] === '/' ? filename.substring(1) : filename;
}

function encodeSpecialCharacters (filename) {
	// Note: these characters are valid in URIs, but S3 does not like them for
	// some reason.
	return encodeURI(filename).replace(/[!'()#*+? ]/g, function (char) {
		return '%' + char.charCodeAt(0).toString(16);
	});
}

// This constructor is usually called indirectly by the Storage class
// in keystone.

// S3-specific options should be specified in an `options.s3` field,
// which can contain the following options: { key, secret, bucket, region,
// path, uploadParams, publicUrl }.

// The schema can contain the additional fields { path, bucket, etag }.

// See README.md for details and usage examples.

function S3Adapter (options, schema) {
	var self = this;
	this.options = assign({}, DEFAULT_OPTIONS, options.s3);

	// Check required options are set.
	var requiredOptions = ['key', 'secret', 'bucket'];
	requiredOptions.forEach(function (key) {
		if (!self.options[key]) {
			throw new Error('Configuration error: Missing required option `' + key + '`');
		}
	});

	// Check that `uploadParams` does not include any that we will be setting.
	var restrictedPrams = ['Key', 'Body', 'Bucket', 'ContentType', 'ContentLength'];
	Object.keys(this.options.uploadParams).forEach(function (key) {
		if (restrictedPrams.indexOf(key) !== -1) {
			throw new Error('Configuration error: `' + key + '` must not be set on `uploadParams`.');
		}
	});

	// Ensure the path has a leading "/"
	this.options.path = ensureLeadingSlash(this.options.path);

	// Create the s3 client
	this.s3Client = new S3({
		accessKeyId: this.options.key,
		secretAccessKey: this.options.secret,
		region: this.options.region,
	});

	// Ensure the generateFilename option takes a callback
	this.options.generateFilename = ensureCallback(this.options.generateFilename);
}

S3Adapter.compatibilityLevel = 1;

// All the extra schema fields supported by this adapter.
S3Adapter.SCHEMA_TYPES = {
	filename: String,
	bucket: String,
	path: String,
	etag: String,
};

S3Adapter.SCHEMA_FIELD_DEFAULTS = {
	filename: true,
	bucket: false,
	path: false,
	etag: false,
};

S3Adapter.prototype._resolveBucket = function (file) {
	if (file && file.bucket) {
		return file.bucket;
	} else {
		return this.options.bucket;
	}
};

S3Adapter.prototype._resolvePath = function (file) {
	// Just like the bucket, the schema can store the path for files. If the path
	// isn't stored we'll assume all the files are in the path specified in the
<<<<<<< HEAD
	// s3.path option. If that doesn't exist we'll assume the file is in the root
	// of the bucket. (Whew!)
	var path = file.path || this.options.path || '/';
	return pathlib.posix.join(path, file.filename);
=======
	// s3.path option which defaults to the root of the bucket.
	const path = (file && file.path) || this.options.path;
	// We still need to ensureLeadingSlash here as older versions of this
	// adapter did not so there may be bad data for file.path in the DB.
	return ensureLeadingSlash(path);
};

// Get the absolute path name for the specified file.
S3Adapter.prototype._resolveAbsolutePath = function (file, shouldEncodePath) {
	var path = this._resolvePath(file);
	var filename = pathlib.posix.resolve(path, file.filename);
	return shouldEncodePath ? encodeSpecialCharacters(filename) : filename;
>>>>>>> 36378c4a
};

S3Adapter.prototype.uploadFile = function (file, callback) {
	var self = this;
	this.options.generateFilename(file, 0, function (err, filename) {
		if (err) return callback(err);

		// The expanded path of the file on the filesystem.
		var localpath = file.path;
		// Grab the mimetype so we can set ContentType in S3
		var mimetype = file.mimetype;
		// Grab the size so we can set ContentLength
		var filesize = file.size;

		// The destination path inside the S3 bucket.
		file.path = self.options.path;
		file.filename = filename;
		var absolutePath = self._resolveAbsolutePath(file, false);
		var bucket = self._resolveBucket();

		debug('Uploading file "%s" to "%s" bucket with mimetype "%s"', absolutePath, bucket, mimetype);

		var fileStream = fs.createReadStream(localpath);
		fileStream.on('error', function (err) {
			if (err) return callback(err);
		});

		var params = assign({
			Key: removeLeadingSlash(absolutePath),
			Body: fileStream,
			Bucket: bucket,
			ContentType: mimetype,
			ContentLength: filesize,
		}, self.options.uploadParams);

		self.s3Client.upload(params, function (err, data) {
			if (err) return callback(err);
			// We'll annotate the file with a bunch of extra properties. These won't
			// be saved in the database unless the corresponding schema options are
			// set.
			file.filename = filename;
			// NOTE: The etag is double-quoted. This is correct because an ETag
			// according to the spec is either a quoted-string or W/ followed by
			// a quoted-string (so, for example W/"asdf" is a valid etag).
			// https://www.w3.org/Protocols/rfc2616/rfc2616-sec3.html#sec3.11
			file.etag = data.ETag;

			// file.url is automatically populated by keystone's Storage class so we
			// don't need to set it here.

			// The path and bucket can be stored on a per-file basis if you want.
			// The effect of this is that you can have some (eg, old) files in your
			// collection stored in different bucket / different path inside your
			// bucket. This means you can do slow data migrations. Note that if you
			// *don't* store these values you can arguably migrate your data more
			// easily - just move it all, reconfigure and restart your server.
			file.path = self.options.path;
			file.bucket = self.options.bucket;

			debug('file upload successful %s', absolutePath);
			callback(null, file);
		});
	});
};

// Note that this will provide a public URL for the file, but it will only
// work if:
// - the bucket is public (best) or
// - the file is set to a canned ACL (ie, uploadParams:{ ACL: 'public-read' } )
// - you pass credentials during your request for the file content itself
S3Adapter.prototype.getFileURL = function (file) {
	var absolutePath = this._resolveAbsolutePath(file, true);
	var path = this._resolvePath(file);
	var bucket = this._resolveBucket(file);

	if (typeof this.options.publicUrl === 'string') {
		return this.options.publicUrl + absolutePath;
	}
	if (typeof this.options.publicUrl === 'function') {
		file.path = path; // make sure path is available on the file
		file.bucket = bucket; // make sure bucket is available on the file
		return this.options.publicUrl(file);
	}
	return 'https://' + bucket + '.s3.amazonaws.com' + absolutePath;
};

S3Adapter.prototype.removeFile = function (file, callback) {
	var absolutePath = this._resolveAbsolutePath(file, true);
	var bucket = this._resolveBucket(file);

	debug('Removing file "%s" from "%s" bucket', absolutePath, bucket);

	var params = {
		Key: removeLeadingSlash(absolutePath),
		Bucket: bucket,
	};

	this.s3Client.deleteObject(params, function (err, data) {
		if (err) return callback(err);
		callback();
	});
};

// Check if a file with the specified filename already exists. Callback called
// with the file headers if the file exists, null otherwise.
S3Adapter.prototype.fileExists = function (filename, callback) {
	var absolutePath = this._resolveAbsolutePath({ filename: filename }, true);
	var bucket = this._resolveBucket();

	debug('Checking file exists "%s" in "%s" bucket', absolutePath, bucket);

	var params = {
		Key: removeLeadingSlash(absolutePath),
		Bucket: bucket,
	};

	this.s3Client.getObject(params, function (err, data) {
		if (err) return callback(err);
		else callback(null, data);
	});
};

module.exports = S3Adapter;<|MERGE_RESOLUTION|>--- conflicted
+++ resolved
@@ -112,12 +112,6 @@
 S3Adapter.prototype._resolvePath = function (file) {
 	// Just like the bucket, the schema can store the path for files. If the path
 	// isn't stored we'll assume all the files are in the path specified in the
-<<<<<<< HEAD
-	// s3.path option. If that doesn't exist we'll assume the file is in the root
-	// of the bucket. (Whew!)
-	var path = file.path || this.options.path || '/';
-	return pathlib.posix.join(path, file.filename);
-=======
 	// s3.path option which defaults to the root of the bucket.
 	const path = (file && file.path) || this.options.path;
 	// We still need to ensureLeadingSlash here as older versions of this
@@ -130,7 +124,6 @@
 	var path = this._resolvePath(file);
 	var filename = pathlib.posix.resolve(path, file.filename);
 	return shouldEncodePath ? encodeSpecialCharacters(filename) : filename;
->>>>>>> 36378c4a
 };
 
 S3Adapter.prototype.uploadFile = function (file, callback) {
